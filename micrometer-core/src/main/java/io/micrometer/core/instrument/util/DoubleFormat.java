--- conflicted
+++ resolved
@@ -87,12 +87,16 @@
      * @return A stringified version of the number that only uses a decimal representation if the number is not
      * whole.
      */
-<<<<<<< HEAD
     public static String decimal(double d) {
         return DECIMAL.get().format(d);
-=======
+    }
+
+    /**
+     * @param d Number to format.
+     * @return A stringified version of the number that only uses a decimal representation if the number is not
+     * whole.
+     */
     public static String wholeOrDecimal(double d) {
         return WHOLE_OR_DECIMAL.get().format(d);
->>>>>>> 19047f1c
     }
 }