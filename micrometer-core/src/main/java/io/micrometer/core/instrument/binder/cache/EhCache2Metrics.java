--- conflicted
+++ resolved
@@ -15,9 +15,6 @@
  */
 package io.micrometer.core.instrument.binder.cache;
 
-import java.util.function.Function;
-import java.util.function.ToLongFunction;
-
 import io.micrometer.core.instrument.*;
 import io.micrometer.core.instrument.binder.BaseUnits;
 import io.micrometer.core.lang.NonNullApi;
@@ -26,6 +23,9 @@
 import net.sf.ehcache.Ehcache;
 import net.sf.ehcache.statistics.StatisticsGateway;
 
+import java.util.function.Function;
+import java.util.function.ToLongFunction;
+
 /**
  * Collect metrics on EhCache caches, including detailed metrics on transactions and
  * storage space.
@@ -34,13 +34,7 @@
  */
 @NonNullApi
 @NonNullFields
-<<<<<<< HEAD
 public class EhCache2Metrics extends CacheMeterBinder<Ehcache> {
-=======
-public class EhCache2Metrics extends CacheMeterBinder {
-
-    private final StatisticsGateway stats;
->>>>>>> 4f3cf5ac
 
     public EhCache2Metrics(Ehcache cache, Iterable<Tag> tags) {
         super(cache, cache.getName(), tags);
@@ -99,16 +93,9 @@
 
     @Override
     protected void bindImplementationSpecificMetrics(MeterRegistry registry) {
-<<<<<<< HEAD
-        StatisticsGateway stats = getStats();
-        Gauge.builder("cache.remoteSize", stats, StatisticsGateway::getRemoteSize)
-                .tags(getTagsWithCacheName())
-                .description("The number of entries held remotely in this cache")
-                .register(registry);
-=======
+        StatisticsGateway stats = getStats();
         Gauge.builder("cache.remoteSize", stats, StatisticsGateway::getRemoteSize).tags(getTagsWithCacheName())
                 .description("The number of entries held remotely in this cache").register(registry);
->>>>>>> 4f3cf5ac
 
         FunctionCounter.builder("cache.removals", stats, StatisticsGateway::cacheRemoveCount)
                 .tags(getTagsWithCacheName()).description("Cache removals").register(registry);
@@ -196,7 +183,6 @@
                 .register(registry);
     }
 
-<<<<<<< HEAD
     @Nullable
     private Long getOrDefault(Function<StatisticsGateway, Long> function, @Nullable Long defaultValue) {
         StatisticsGateway ref = getStats();
@@ -215,6 +201,5 @@
 
         return defaultValue;
     }
-=======
->>>>>>> 4f3cf5ac
+
 }