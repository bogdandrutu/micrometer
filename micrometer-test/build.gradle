description 'Test compatibility kit for extensions of Micrometer'

dependencies {
    api project(':micrometer-core')
<<<<<<< HEAD
    api project(':micrometer-observation')
    api project(':micrometer-binders')
=======
>>>>>>> 6fc6315b

    api 'org.assertj:assertj-core'

    api 'org.junit.jupiter:junit-jupiter'

    api 'ru.lanwen.wiremock:wiremock-junit5'
    api 'com.github.tomakehurst:wiremock-jre8-standalone'
    api 'org.mockito:mockito-core'

    testImplementation 'com.squareup.okhttp3:okhttp'
}<|MERGE_RESOLUTION|>--- conflicted
+++ resolved
@@ -2,11 +2,7 @@
 
 dependencies {
     api project(':micrometer-core')
-<<<<<<< HEAD
     api project(':micrometer-observation')
-    api project(':micrometer-binders')
-=======
->>>>>>> 6fc6315b
 
     api 'org.assertj:assertj-core'
 
