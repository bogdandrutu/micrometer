--- conflicted
+++ resolved
@@ -40,14 +40,9 @@
 @Tag("docker")
 abstract class AbstractElasticsearchMeterRegistryIntegrationTest {
 
-<<<<<<< HEAD
     protected static final String VERSION_7 = "7.17.3";
+
     protected static final String VERSION_8 = "8.1.3";
-=======
-    protected static final String VERSION_7 = "7.17.2";
-
-    protected static final String VERSION_8 = "8.1.2";
->>>>>>> fc3d1f81
 
     protected static final String USER = "elastic";
 
