--- conflicted
+++ resolved
@@ -110,13 +110,8 @@
     }
 
     /**
-<<<<<<< HEAD
      * The Basic Authentication username. If {@link #apiKeyCredentials()} is configured,
      * it will be used for authentication instead of this.
-     *
-=======
-     * The Basic Authentication username.
->>>>>>> 4f3cf5ac
      * @return username for Basic Authentication
      */
     @Nullable
@@ -125,13 +120,8 @@
     }
 
     /**
-<<<<<<< HEAD
      * The Basic Authentication password. If {@link #apiKeyCredentials()} is configured,
      * it will be used for authentication instead of this.
-     *
-=======
-     * The Basic Authentication password.
->>>>>>> 4f3cf5ac
      * @return password for Basic Authentication
      */
     @Nullable
@@ -159,16 +149,16 @@
     }
 
     /**
-<<<<<<< HEAD
-     * Base64-encoded credentials string. From a generated API key, concatenate in UTF-8 format
-     * the unique {@code id}, a colon ({@code :}), and the {@code api_key} in the following format:
-     * <pre>{@code <id>:<api_key>}</pre>
-     * The above should be the input for Base64 encoding, and the output is the credentials
-     * returned by this method.
-     * If configured, ApiKey type authentication is used instead of username/password authentication.
-     *
+     * Base64-encoded credentials string. From a generated API key, concatenate in UTF-8
+     * format the unique {@code id}, a colon ({@code :}), and the {@code api_key} in the
+     * following format: <pre>{@code <id>:<api_key>}</pre> The above should be the input
+     * for Base64 encoding, and the output is the credentials returned by this method. If
+     * configured, ApiKey type authentication is used instead of username/password
+     * authentication.
      * @return base64-encoded ApiKey authentication credentials
-     * @see <a href="https://www.elastic.co/guide/en/elasticsearch/reference/current/security-api-create-api-key.html">Elasticsearch Guide - Create API key</a>
+     * @see <a href=
+     * "https://www.elastic.co/guide/en/elasticsearch/reference/current/security-api-create-api-key.html">Elasticsearch
+     * Guide - Create API key</a>
      * @since 1.8.0
      */
     @Nullable
@@ -176,16 +166,9 @@
         return getSecret(this, "apiKeyCredentials").orElse(null);
     }
 
-
-    /**
-     * The type to be used when writing metrics documents to an index.
-     * This configuration is only used with Elasticsearch versions before 7.
-     * Default is: "doc"
-     *
-=======
+    /**
      * The type to be used when writing metrics documents to an index. This configuration
      * is only used with Elasticsearch versions before 7. Default is: "doc"
->>>>>>> 4f3cf5ac
      * @return document type
      * @since 1.4.0
      * @deprecated This is no-op due to removal of mapping types since Elasticsearch 7.
