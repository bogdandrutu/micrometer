/**
 * Copyright 2017 Pivotal Software, Inc.
 * <p>
 * Licensed under the Apache License, Version 2.0 (the "License");
 * you may not use this file except in compliance with the License.
 * You may obtain a copy of the License at
 * <p>
 * https://www.apache.org/licenses/LICENSE-2.0
 * <p>
 * Unless required by applicable law or agreed to in writing, software
 * distributed under the License is distributed on an "AS IS" BASIS,
 * WITHOUT WARRANTIES OR CONDITIONS OF ANY KIND, either express or implied.
 * See the License for the specific language governing permissions and
 * limitations under the License.
 */
package io.micrometer.atlas;

import com.netflix.spectator.api.BasicTag;
import com.netflix.spectator.api.Id;
import com.netflix.spectator.api.Registry;
import com.netflix.spectator.api.histogram.PercentileDistributionSummary;
import com.netflix.spectator.api.histogram.PercentileTimer;
import com.netflix.spectator.atlas.AtlasConfig;
import com.netflix.spectator.atlas.AtlasRegistry;
import io.micrometer.core.instrument.*;
import io.micrometer.core.instrument.distribution.DistributionStatisticConfig;
import io.micrometer.core.instrument.distribution.HistogramGauges;
import io.micrometer.core.instrument.distribution.ValueAtPercentile;
import io.micrometer.core.instrument.distribution.pause.PauseDetector;
import io.micrometer.core.instrument.internal.DefaultMeter;
import io.micrometer.core.instrument.step.StepFunctionCounter;
import io.micrometer.core.instrument.step.StepFunctionTimer;
import io.micrometer.core.instrument.util.DoubleFormat;
import io.micrometer.core.lang.Nullable;

import java.lang.reflect.InvocationTargetException;
import java.lang.reflect.Method;
import java.util.List;
import java.util.concurrent.TimeUnit;
import java.util.function.ToDoubleFunction;
import java.util.function.ToLongFunction;

import static java.util.stream.Collectors.toList;
import static java.util.stream.StreamSupport.stream;

/**
 * @author Jon Schneider
 */
public class AtlasMeterRegistry extends MeterRegistry {
    private final AtlasRegistry registry;
    private final AtlasConfig atlasConfig;

    public AtlasMeterRegistry(AtlasConfig config, Clock clock) {
        super(clock);

        this.atlasConfig = config;

        this.registry = new AtlasRegistry(new com.netflix.spectator.api.Clock() {
            @Override
            public long wallTime() {
                return clock.wallTime();
            }

            @Override
            public long monotonicTime() {
                return clock.monotonicTime();
            }
        }, config);

        // invalid character replacement happens in the spectator-reg-atlas module, so doesn't need
        // to be duplicated here.
        config().namingConvention(new AtlasNamingConvention());

        start();
    }

    public AtlasMeterRegistry(AtlasConfig config) {
        this(config, Clock.SYSTEM);
    }

    public void start() {
        registry.start();
    }

    public void stop() {
        registry.stop();
    }

    @Override
    public void close() {
        try {
            @SuppressWarnings("JavaReflectionMemberAccess")
            Method collectData = registry.getClass().getDeclaredMethod("collectData");
            collectData.setAccessible(true);
            collectData.invoke(registry);
        } catch (NoSuchMethodException | IllegalAccessException | InvocationTargetException e) {
            // oh well, we tried
        }

        stop();
        super.close();
    }

    @Override
    protected io.micrometer.core.instrument.Counter newCounter(Meter.Id id) {
        return new SpectatorCounter(id, registry.counter(spectatorId(id)));
    }

    @SuppressWarnings("ConstantConditions")
    @Override
    protected io.micrometer.core.instrument.DistributionSummary newDistributionSummary(Meter.Id id, DistributionStatisticConfig distributionStatisticConfig,
                                                                                       double scale) {
        com.netflix.spectator.api.DistributionSummary internalSummary;

        if (distributionStatisticConfig.isPercentileHistogram()) {
            // This doesn't report the normal count/totalTime/max stats, so we treat it as additive
            internalSummary = PercentileDistributionSummary.get(registry, spectatorId(id));
        } else {
            internalSummary = registry.distributionSummary(spectatorId(id));
        }

        SpectatorDistributionSummary summary = new SpectatorDistributionSummary(id, internalSummary, clock, distributionStatisticConfig, scale);

        HistogramGauges.register(summary, this,
                percentile -> id.getName(),
                percentile -> Tags.concat(id.getTagsAsIterable(), "percentile", DoubleFormat.decimalOrNan(percentile.percentile())),
                ValueAtPercentile::value,
                bucket -> id.getName(),
<<<<<<< HEAD
                bucket -> Tags.concat(id.getTagsAsIterable(), "sla", DoubleFormat.decimalOrWhole(bucket.bucket())));
=======
                bucket -> Tags.concat(id.getTags(), "sla", DoubleFormat.wholeOrDecimal(bucket.bucket())));
>>>>>>> 19047f1c

        return summary;
    }

    @SuppressWarnings("ConstantConditions")
    @Override
    protected Timer newTimer(Meter.Id id, DistributionStatisticConfig distributionStatisticConfig, PauseDetector pauseDetector) {
        com.netflix.spectator.api.Timer internalTimer;

        if (distributionStatisticConfig.isPercentileHistogram()) {
            // This doesn't report the normal count/totalTime/max stats, so we treat it as additive
            internalTimer = PercentileTimer.get(registry, spectatorId(id));
        } else {
            internalTimer = registry.timer(spectatorId(id));
        }

        SpectatorTimer timer = new SpectatorTimer(id, internalTimer, clock, distributionStatisticConfig, pauseDetector, getBaseTimeUnit());

        HistogramGauges.register(timer, this,
                percentile -> id.getName(),
                percentile -> Tags.concat(id.getTagsAsIterable(), "percentile", DoubleFormat.decimalOrNan(percentile.percentile())),
                percentile -> percentile.value(timer.baseTimeUnit()),
                bucket -> id.getName(),
<<<<<<< HEAD
                bucket -> Tags.concat(id.getTagsAsIterable(), "sla", DoubleFormat.decimalOrWhole(bucket.bucket(timer.baseTimeUnit()))));
=======
                bucket -> Tags.concat(id.getTags(), "sla", DoubleFormat.wholeOrDecimal(bucket.bucket(timer.baseTimeUnit()))));
>>>>>>> 19047f1c

        return timer;
    }

    private Id spectatorId(Meter.Id id) {
        List<com.netflix.spectator.api.Tag> tags = getConventionTags(id).stream()
                .map(t -> new BasicTag(t.getKey(), t.getValue()))
                .collect(toList());
        return registry.createId(getConventionName(id), tags);
    }

    @Override
    protected <T> io.micrometer.core.instrument.Gauge newGauge(Meter.Id id, @Nullable T obj, ToDoubleFunction<T> valueFunction) {
        com.netflix.spectator.api.Gauge gauge = new SpectatorToDoubleGauge<>(registry.clock(), spectatorId(id), obj, valueFunction);
        registry.register(gauge);
        return new SpectatorGauge(id, gauge);
    }

    @Override
    protected <T> FunctionCounter newFunctionCounter(Meter.Id id, T obj, ToDoubleFunction<T> countFunction) {
        FunctionCounter fc = new StepFunctionCounter<>(id, clock, atlasConfig.step().toMillis(), obj, countFunction);
        newMeter(id, Meter.Type.COUNTER, fc.measure());
        return fc;
    }

    @Override
    protected <T> FunctionTimer newFunctionTimer(Meter.Id id, T obj, ToLongFunction<T> countFunction, ToDoubleFunction<T> totalTimeFunction, TimeUnit totalTimeFunctionUnit) {
        FunctionTimer ft = new StepFunctionTimer<>(id, clock, atlasConfig.step().toMillis(), obj, countFunction, totalTimeFunction, totalTimeFunctionUnit, getBaseTimeUnit());
        newMeter(id, Meter.Type.TIMER, ft.measure());
        return ft;
    }

    @Override
    protected LongTaskTimer newLongTaskTimer(Meter.Id id) {
        return new SpectatorLongTaskTimer(id, com.netflix.spectator.api.patterns.LongTaskTimer.get(registry, spectatorId(id)));
    }

    @Override
    protected Meter newMeter(Meter.Id id, Meter.Type type, Iterable<io.micrometer.core.instrument.Measurement> measurements) {
        Id spectatorId = spectatorId(id);
        com.netflix.spectator.api.AbstractMeter<Id> spectatorMeter = new com.netflix.spectator.api.AbstractMeter<Id>(registry.clock(), spectatorId, spectatorId) {
            @Override
            public Iterable<com.netflix.spectator.api.Measurement> measure() {
                return stream(measurements.spliterator(), false)
                        .map(m -> {
                            com.netflix.spectator.api.Statistic stat = AtlasUtils.toSpectatorStatistic(m.getStatistic());
                            Id idWithStat = stat == null ? id : id.withTag("statistic", stat.toString());
                            return new com.netflix.spectator.api.Measurement(idWithStat, clock.wallTime(), m.getValue());
                        })
                        .collect(toList());
            }
        };
        registry.register(spectatorMeter);
        return new DefaultMeter(id, type, measurements);
    }

    /**
     * @return The underlying Spectator {@link Registry}.
     */
    public Registry getSpectatorRegistry() {
        return registry;
    }

    @Override
    protected TimeUnit getBaseTimeUnit() {
        return TimeUnit.SECONDS;
    }

    @Override
    protected DistributionStatisticConfig defaultHistogramConfig() {
        return DistributionStatisticConfig.builder()
                .expiry(atlasConfig.step())
                .build()
                .merge(DistributionStatisticConfig.DEFAULT);
    }
}<|MERGE_RESOLUTION|>--- conflicted
+++ resolved
@@ -126,11 +126,7 @@
                 percentile -> Tags.concat(id.getTagsAsIterable(), "percentile", DoubleFormat.decimalOrNan(percentile.percentile())),
                 ValueAtPercentile::value,
                 bucket -> id.getName(),
-<<<<<<< HEAD
-                bucket -> Tags.concat(id.getTagsAsIterable(), "sla", DoubleFormat.decimalOrWhole(bucket.bucket())));
-=======
-                bucket -> Tags.concat(id.getTags(), "sla", DoubleFormat.wholeOrDecimal(bucket.bucket())));
->>>>>>> 19047f1c
+                bucket -> Tags.concat(id.getTagsAsIterable(), "sla", DoubleFormat.wholeOrDecimal(bucket.bucket())));
 
         return summary;
     }
@@ -154,11 +150,7 @@
                 percentile -> Tags.concat(id.getTagsAsIterable(), "percentile", DoubleFormat.decimalOrNan(percentile.percentile())),
                 percentile -> percentile.value(timer.baseTimeUnit()),
                 bucket -> id.getName(),
-<<<<<<< HEAD
-                bucket -> Tags.concat(id.getTagsAsIterable(), "sla", DoubleFormat.decimalOrWhole(bucket.bucket(timer.baseTimeUnit()))));
-=======
-                bucket -> Tags.concat(id.getTags(), "sla", DoubleFormat.wholeOrDecimal(bucket.bucket(timer.baseTimeUnit()))));
->>>>>>> 19047f1c
+                bucket -> Tags.concat(id.getTagsAsIterable(), "sla", DoubleFormat.wholeOrDecimal(bucket.bucket(timer.baseTimeUnit()))));
 
         return timer;
     }
