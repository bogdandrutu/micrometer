--- conflicted
+++ resolved
@@ -61,6 +61,7 @@
     private static final InternalLogger logger = InternalLoggerFactory.getInstance(DynatraceMeterRegistry.class);
 
     private final boolean useDynatraceSummaryInstruments;
+
     private final AbstractDynatraceExporter exporter;
 
     @SuppressWarnings("deprecation")
@@ -78,7 +79,8 @@
         if (config.apiVersion() == DynatraceApiVersion.V2) {
             logger.info("Exporting to Dynatrace metrics API v2");
             this.exporter = new DynatraceExporterV2(config, clock, httpClient);
-            // Not used for Timer and DistributionSummary in V2 anymore, but still used for the other timer types.
+            // Not used for Timer and DistributionSummary in V2 anymore, but still used
+            // for the other timer types.
             registerMinPercentile();
         }
         else {
@@ -104,7 +106,8 @@
     }
 
     @Override
-    protected DistributionSummary newDistributionSummary(Meter.Id id, DistributionStatisticConfig distributionStatisticConfig, double scale) {
+    protected DistributionSummary newDistributionSummary(Meter.Id id,
+            DistributionStatisticConfig distributionStatisticConfig, double scale) {
         if (useDynatraceSummaryInstruments) {
             return new DynatraceDistributionSummary(id, clock, distributionStatisticConfig, scale);
         }
@@ -112,9 +115,11 @@
     }
 
     @Override
-    protected Timer newTimer(Meter.Id id, DistributionStatisticConfig distributionStatisticConfig, PauseDetector pauseDetector) {
+    protected Timer newTimer(Meter.Id id, DistributionStatisticConfig distributionStatisticConfig,
+            PauseDetector pauseDetector) {
         if (useDynatraceSummaryInstruments) {
-            return new DynatraceTimer(id, clock, distributionStatisticConfig, pauseDetector, exporter.getBaseTimeUnit());
+            return new DynatraceTimer(id, clock, distributionStatisticConfig, pauseDetector,
+                    exporter.getBaseTimeUnit());
         }
         return super.newTimer(id, distributionStatisticConfig, pauseDetector);
     }
@@ -137,33 +142,20 @@
             public DistributionStatisticConfig configure(Meter.Id id, DistributionStatisticConfig config) {
                 double[] percentiles;
 
-<<<<<<< HEAD
                 double[] configPercentiles = config.getPercentiles();
                 if (configPercentiles == null) {
-                    percentiles = new double[]{0};
-                    metersWithArtificialZeroPercentile.add(id.getName() + ".percentile");
-                } else if (!containsZeroPercentile(config)) {
-                    percentiles = new double[configPercentiles.length + 1];
-                    System.arraycopy(configPercentiles, 0, percentiles, 0, configPercentiles.length);
-                    percentiles[configPercentiles.length] = 0; // theoretically this is already zero
-                    metersWithArtificialZeroPercentile.add(id.getName() + ".percentile");
-                } else {
-                    percentiles = configPercentiles;
-=======
-                if (config.getPercentiles() == null) {
                     percentiles = new double[] { 0 };
                     metersWithArtificialZeroPercentile.add(id.getName() + ".percentile");
                 }
                 else if (!containsZeroPercentile(config)) {
-                    percentiles = new double[config.getPercentiles().length + 1];
-                    System.arraycopy(config.getPercentiles(), 0, percentiles, 0, config.getPercentiles().length);
-                    percentiles[config.getPercentiles().length] = 0; // theoretically this
-                                                                     // is already zero
+                    percentiles = new double[configPercentiles.length + 1];
+                    System.arraycopy(configPercentiles, 0, percentiles, 0, configPercentiles.length);
+                    percentiles[configPercentiles.length] = 0; // theoretically this is
+                                                               // already zero
                     metersWithArtificialZeroPercentile.add(id.getName() + ".percentile");
                 }
                 else {
-                    percentiles = config.getPercentiles();
->>>>>>> 312eddf6
+                    percentiles = configPercentiles;
                 }
 
                 return DistributionStatisticConfig.builder().percentiles(percentiles).build().merge(config);
